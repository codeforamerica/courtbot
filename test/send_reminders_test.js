// Special env vars needed for NOCK consistency
process.env.TWILIO_ACCOUNT_SID = "test";
process.env.TWILIO_AUTH_TOKEN = "token";
process.env.TWILIO_PHONE_NUMBER = "+test";
require('dotenv').config();
var sr = require("../sendReminders.js");
var sendReminders = sr.sendReminders;
var findReminders = sr.findReminders;
var expect = require("chai").expect;
var nock = require('nock');
var manager = require("../utils/db/manager");
var db = require('../db');
var knex = manager.knex();

var dates = require("../utils/dates"),
    TEST_CASE_ID = "677167760f89d6f6ddf7ed19ccb63c15486a0eab",
    TEST_UTC_DATE = "2015-03-27T08:00:00" + dates.timezoneOffset("2015-03-27");

nock.disableNetConnect();
nock('https://api.twilio.com:443').log(console.log);

describe("with one reminder that hasn't been sent", function() {
    beforeEach(function () {
       return manager.ensureTablesExist()
            .then(clearTable("cases"))
            .then(clearTable("reminders"))
            .then(loadCases([case1]))
            .then(addTestReminders([reminder1]))
    });

    it("sends the correct info to Twilio and updates the reminder to sent", function() {
        var number = "+12223334444";
        var message1 = "(1/2) Reminder: It appears you have a court case tomorrow at 2:00 PM at NEWROOM.";
        var message2 = "(2/2) You should confirm your case date and time by going to " + process.env.COURT_PUBLIC_URL + ". - Alaska State Court System";

        return knex("cases").update({date: dates.now().add(1, 'days'), time: '02:00:00 PM', room: 'NEWROOM' })
            .then(function() {
                nock('https://api.twilio.com:443')
                    .post('/2010-04-01/Accounts/test/Messages.json', "To=" + encodeURIComponent(number) + "&From=%2Btest&Body=" + encodeURIComponent(message1))
                    .reply(200, {"status":200}, { 'access-control-allow-credentials': 'true'});
                nock('https://api.twilio.com:443')
                    .post('/2010-04-01/Accounts/test/Messages.json', "To=" + encodeURIComponent(number) + "&From=%2Btest&Body=" + encodeURIComponent(message2))
                    .reply(200, {"status":200}, { 'access-control-allow-credentials': 'true'});

                return sendReminders()
            })
            .then(res => knex("reminders").where({ sent: true }).select("*"))
            .then(function (rows) {
                console.log(JSON.stringify(rows));
                expect(rows.length).to.equal(1);
            })
    });
});

<<<<<<< HEAD
describe("with two reminders that haven't been sent", function () {
    beforeEach(function () {
        return manager.ensureTablesExist()
            .then(clearTable("cases"))
            .then(clearTable("reminders"))
            .then(loadCases([case1, case2]))
            .then(addTestReminders([reminder1, reminder2]))
=======
describe("with three reminders (including one duplicate) that haven't been sent", function () {
    beforeEach(function (done) {
        manager.ensureTablesExist()
            .then(clearTable("cases"))
            .then(clearTable("reminders"))
            .then(loadCases([case1, case2]))
            .then(addTestReminders([reminder1, reminder2, reminder2_dup]))
            .then(function() { done(); })
            .catch(done);
>>>>>>> 5564a789
    });

    it("sends the correct info to Twilio and updates the reminder(s) to sent", function () {
        nock('https://api.twilio.com:443')
            .filteringPath(function (path) {
                return '/';
            })
            .post('/')
            .times(2)
            .reply(200, { "status": 200 }, { 'access-control-allow-credentials': 'true' });

<<<<<<< HEAD
        return knex("cases").update({ date: dates.now().add(1, 'days'), time: '02:00:00 PM', room: 'NEWROOM' })
            .then(() => sendReminders())
            .then(res => knex("reminders").where({ sent: true }).select("*"))
            .then(function (rows) {
                console.log(JSON.stringify(rows));
                expect(rows.length).to.equal(2);
=======
        knex("cases").update({ date: dates.now().add(1, 'days'), time: '02:00:00 PM', room: 'NEWROOM' })
            .then(function () {
                sendReminders().then(function (res) {
                    knex("reminders").where({ sent: true }).select("*").then(function (rows) {
                        console.log(JSON.stringify(rows));
                        expect(rows.length).to.equal(3);
                        done();
                    })
                    .catch(done);
                })
                .catch(done);
>>>>>>> 5564a789
            })
        });
});

function loadCases(cases) {
    return function() {
        //console.log("Adding test case.");
        return knex("cases").insert(cases);
    };
};

function addTestReminders(reminders) {
    return function () {
        return Promise.all(reminders.map(function (reminder) {
            return addTestReminder(reminder);
        }))
    }
}

function addTestReminder(reminder) {
    // console.log("Adding Test Reminder");
    return db.addReminder({
        caseId: reminder.caseId,
        phone: reminder.phone,
        originalCase: reminder.originalCase
    })
}

function clearTable(table) {
    return function() {
        //console.log("Clearing table: " + table);
        return knex(table).del()
    };
};

var case1 = {
    //date: '27-MAR-15',
    date: TEST_UTC_DATE,
    defendant: 'TURNER, FREDERICK T',
    room: 'CNVCRT',
    time: '01:00:00 PM',
    citations: '[{"id":"4928456","violation":"40-8-76.1","description":"SAFETY BELT VIOLATION","location":"27 DECAATUR ST"}]',
    id: "677167760f89d6f6ddf7ed19ccb63c15486a0eab"

};

var case2 = {
    //date: '27-MAR-15',
    date: TEST_UTC_DATE,
    defendant: 'SMITH, Bob J',
    room: 'CNVJAIL',
    time: '01:00:00 PM',
    citations: '[{"id":"4928457","violation":"40-8-78.1","description":"DRIVING TO SLOW...","location":"22 NUNYA DR"}]',
    id: "677167760f89d6f6ddf7ed19ccb63c15486a0eac"
};

var reminder1 = {
    caseId: case1.id,
    phone: "+12223334444",
    originalCase: case1
};

var reminder2 = {
    caseId: case2.id,
    phone: "+12223334445",
    originalCase: case2
};

var reminder2_dup = {
    caseId: case2.id,
    phone: "+12223334445",
    originalCase: case2
};
<|MERGE_RESOLUTION|>--- conflicted
+++ resolved
@@ -52,15 +52,6 @@
     });
 });
 
-<<<<<<< HEAD
-describe("with two reminders that haven't been sent", function () {
-    beforeEach(function () {
-        return manager.ensureTablesExist()
-            .then(clearTable("cases"))
-            .then(clearTable("reminders"))
-            .then(loadCases([case1, case2]))
-            .then(addTestReminders([reminder1, reminder2]))
-=======
 describe("with three reminders (including one duplicate) that haven't been sent", function () {
     beforeEach(function (done) {
         manager.ensureTablesExist()
@@ -70,7 +61,6 @@
             .then(addTestReminders([reminder1, reminder2, reminder2_dup]))
             .then(function() { done(); })
             .catch(done);
->>>>>>> 5564a789
     });
 
     it("sends the correct info to Twilio and updates the reminder(s) to sent", function () {
@@ -82,14 +72,6 @@
             .times(2)
             .reply(200, { "status": 200 }, { 'access-control-allow-credentials': 'true' });
 
-<<<<<<< HEAD
-        return knex("cases").update({ date: dates.now().add(1, 'days'), time: '02:00:00 PM', room: 'NEWROOM' })
-            .then(() => sendReminders())
-            .then(res => knex("reminders").where({ sent: true }).select("*"))
-            .then(function (rows) {
-                console.log(JSON.stringify(rows));
-                expect(rows.length).to.equal(2);
-=======
         knex("cases").update({ date: dates.now().add(1, 'days'), time: '02:00:00 PM', room: 'NEWROOM' })
             .then(function () {
                 sendReminders().then(function (res) {
@@ -101,7 +83,6 @@
                     .catch(done);
                 })
                 .catch(done);
->>>>>>> 5564a789
             })
         });
 });
