require("dotenv").config();
var dates = require("../dates");
var db_connections = require('./db_connections');

var TIMESTAMPTZ_OID = 1184;
require("pg").types.setTypeParser(TIMESTAMPTZ_OID, dates.isoToUtc);

var KNEX;

module.exports = {
	knex: function() {
		if(!KNEX) {
			KNEX = require("knex")(db_connections[process.env.NODE_ENV || 'development']);
		}
		return KNEX;
	},


	/**
	 * Ensure all necessary tables exist.
	 *
	 * Note:  create logic only creates if a table does not exists, so it is enough to just
	 * 			call createTable() for each table.
	 *
	 * @return {Promise} Promise to ensure all courtbot tables exist.
	 */
	ensureTablesExist: function() {
		return module.exports.createAll();
	},

	/**
	 * Drop all courtbot tables.
	 *
	 * @return {Promise} Promise to drop all necessary tables.
	 */
	dropAll: function() {
		return Promise.all(Object.keys(_createTable).map(module.exports.dropTable));
	},

	/**
	 * Create all of the tables/indexes that the courtbot application depends on.
	 *
	 * @return {Promise} promise to create all tables needed by courtbot
	 */
	createAll: function() {
		return Promise.all(Object.keys(_createTable).map(module.exports.createTable));
	},

	/**
	 * Drop specified table
	 *
	 * @param  {String} table name of the table to be dropped.
	 * @return {Promise}	Promise to drop the specified table.
	 */
	dropTable: function(table) {
		return module.exports.knex().schema.dropTableIfExists(table)
			   .then(console.log("Dropped existing table \"" + table + "\""))
	},

	/**
	 * Create specified table if it does not already exist.
	 *
	 * @param  {String} table [description]
	 * @param  {function} table (optional) function to be performed after table is created.
	 * @return {Promise}  Promise to create table if it does not exist.
	 */
	createTable: function(table) {
		console.log("Trying to create table: " + table);
		if(!_createTable[table]) {
			console.log("No Table Creation Instructions found for table \"" + table + "\".");
		} else {
			return module.exports.knex().schema.hasTable(table)
				.then(function(exists) {
					if(exists) {
						console.log("Table \"" + table + "\" already exists.  Will not create.");
					} else {
						return _createTable[table]()
						.then(function(){
							console.log("Table created:  \"" + table + "\"");
						});
				}
			});
		}

	},

	/**
	 * Insert chunk of data to table
	 *
	 * @param  {String} table Table to insert data to.
	 * @param  {Array} chunk Array of rows to insert into the table.
	 * @return {void}
	 */
	insertTableChunk: function(table, chunk) {
		return module.exports.knex()(table).insert(chunk);
	},

	/**
	 * Manually close database connection.
	 *
	 * @return {void}
	 */
	closeConnection: function() {
		return module.exports.knex().client.pool.destroy();
	}
};

/**
 * Set of instructions for creating tables needed by the courtbot application.
 *
 * @type {Object}
 */
var _createTable = {
	cases: function() {
		return module.exports.knex().schema.createTableIfNotExists("cases", function(table){
				table.string('id', 100).primary();
				table.string('defendant', 100);
				table.timestamp('date');
				//table.specificType("date", "timestamptz");
				table.string('time', 100);
				table.string('room', 100);
				table.jsonb('citations');
			})
			.then(() => _createIndexForCases())

	},
	queued: function() {
		return module.exports.knex().schema.createTableIfNotExists("queued", function(table) {
				table.increments("queued_id").primary();
				table.dateTime("created_at");
				table.string("citation_id", 100);
				table.string("phone", 100);
				table.boolean("sent");
				table.boolean("asked_reminder");
				table.dateTime("asked_reminder_at");
			})
	},
	reminders: function() {
		return module.exports.knex().schema.createTableIfNotExists("reminders", function(table) {
				table.increments("reminder_id").primary();
				table.dateTime("created_at");
				table.string("case_id", 100);
				table.string("phone", 100);
				table.boolean("sent", 100);
				table.jsonb("original_case");
			})
	}
};

<<<<<<< HEAD
=======

>>>>>>> 58a7535e
/**
 * 1.) Create indexing function for cases table using this strategy: http://stackoverflow.com/a/18405706
 * 2.) Drop and recreate index for cases table.
 *
 * @return {Promise} Promise to create indexing function for and index for cases table.
 */
var _createIndexForCases = function() {
<<<<<<< HEAD
		return module.exports.knex().raw("DROP INDEX IF EXISTS citation_ids_gin_idx")
			   .then(() => module.exports.knex().raw("CREATE INDEX citation_ids_gin_idx ON cases USING GIN (citations jsonb_path_ops)") )
=======
		var cases_indexing_function = [
			'CREATE OR REPLACE FUNCTION json_val_arr(_j json, _key text)',
			'  RETURNS text[] AS',
			"'",
			'SELECT array_agg(elem->>_key)',
			'FROM   json_array_elements(_j) AS x(elem)',
			"'",
			'  LANGUAGE sql IMMUTABLE;'].join('\n');

		return module.exports.knex().raw(cases_indexing_function)
			.then(() => module.exports.knex().raw("DROP INDEX IF EXISTS citation_ids_gin_idx"))
			.then(() => module.exports.knex().raw("CREATE INDEX citation_ids_gin_idx ON cases USING GIN (json_val_arr(citations, 'id'))"))
>>>>>>> 58a7535e
};<|MERGE_RESOLUTION|>--- conflicted
+++ resolved
@@ -147,10 +147,6 @@
 	}
 };
 
-<<<<<<< HEAD
-=======
-
->>>>>>> 58a7535e
 /**
  * 1.) Create indexing function for cases table using this strategy: http://stackoverflow.com/a/18405706
  * 2.) Drop and recreate index for cases table.
@@ -158,21 +154,6 @@
  * @return {Promise} Promise to create indexing function for and index for cases table.
  */
 var _createIndexForCases = function() {
-<<<<<<< HEAD
 		return module.exports.knex().raw("DROP INDEX IF EXISTS citation_ids_gin_idx")
 			   .then(() => module.exports.knex().raw("CREATE INDEX citation_ids_gin_idx ON cases USING GIN (citations jsonb_path_ops)") )
-=======
-		var cases_indexing_function = [
-			'CREATE OR REPLACE FUNCTION json_val_arr(_j json, _key text)',
-			'  RETURNS text[] AS',
-			"'",
-			'SELECT array_agg(elem->>_key)',
-			'FROM   json_array_elements(_j) AS x(elem)',
-			"'",
-			'  LANGUAGE sql IMMUTABLE;'].join('\n');
-
-		return module.exports.knex().raw(cases_indexing_function)
-			.then(() => module.exports.knex().raw("DROP INDEX IF EXISTS citation_ids_gin_idx"))
-			.then(() => module.exports.knex().raw("CREATE INDEX citation_ids_gin_idx ON cases USING GIN (json_val_arr(citations, 'id'))"))
->>>>>>> 58a7535e
 };